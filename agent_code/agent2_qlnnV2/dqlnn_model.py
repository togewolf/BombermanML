--- conflicted
+++ resolved
@@ -62,10 +62,8 @@
         if train:
             x = self.dropout5(x)
         actions = self.lo(x)
-<<<<<<< HEAD
-=======
-
->>>>>>> c74cb690
+        # actions_prob = torch.sigmoid_(actions)  # todo
+        # softmax/sigmoid causes really weird errors here
         return actions
 
 
@@ -104,12 +102,8 @@
 
     def store_transition(self, features, action, reward, state_, done):
         index = self.mem_cntr % self.mem_size
-        # for i in range(8, 14):
-        #     features[i] = 0
         self.state_memory[index] = features
         if state_ is not None:
-            # for i in range(8, 14):
-            #     state_[i] = 0
             self.new_state_memory[index] = state_
         else:
             self.new_state_memory[index] = features
@@ -122,9 +116,6 @@
         features = state_to_features(self, game_state, self.logger)
         disallowed = features[8:14]  # Result of function of immortality
 
-        # for i in range(8, 14):
-        #     features[i] = 0
-
         if np.random.random() > self.epsilon or not train:
             state = torch.tensor([features], dtype=torch.float32).to(self.Q_eval.device)
             actions = self.Q_eval.forward(state, train).squeeze()
@@ -133,19 +124,17 @@
                 if disallowed[i] == 1:
                     actions[i] = -9999
 
-<<<<<<< HEAD
             action = torch.argmax(actions).item()
-=======
-            action = torch.argmax(actions).item() # deterministic
-            #action = int(torch.multinomial(torch.softmax(actions, dim=0), 1).item()) # softmax
-
->>>>>>> c74cb690
+
+            # action_probabilities = actions.clone().detach().softmax(dim=1).squeeze()  # todo
+            # action = int(torch.multinomial(action_probabilities, 1).item())
+
         else:
             p = [.20, .20, .20, .20, .10, .10]
 
-            # for i in range(6):
-            #     if disallowed[i] == 1:
-            #         p[i] = 0
+            for i in range(6):
+                if disallowed[i] == 1:
+                    p[i] = 0
 
             total_prob = np.sum(p)
             if total_prob > 0:
@@ -241,16 +230,11 @@
     in_danger = 1 if danger_map[ax, ay] > 0 else 1
     dead_end_map, dead_end_list = get_dead_end_map(field, others_full, bombs)
 
-    blocked_tunnel_list, blocked_tunnel_map = get_dangerous_tunnels(ax, ay, field, others, bombs, dist)
-    # logger.info(blocked_tunnel_map)
-    # logger.info(blocked_tunnel_list)
-    dead_end_list.extend(blocked_tunnel_list)
-
     dist_t, grad_t, _ = get_distance_map_with_temporaries(ax, ay, field, others, bombs)
 
-    logger.info("Nearest safe called in state to features")
     nearest_safe_t = get_nearest_safe_tile(ax, ay, danger_map, others, others_full, bombs, dist_t, grad_t, dist, True,
-                                           field, False, logger)
+                                           field, False,
+                                           logger)
     # the t marker means that temporary objects such as bombs and agents are also considered here
 
     direction_to_enemy_in_dead_end = get_direction_to_enemy_in_dead_end(self, ax, ay, dead_end_list, dist, grad,
@@ -269,6 +253,10 @@
 
     suggestion = direction_suggestion(ax, ay, danger_map, bombs, others, field, coins, crates, others, dist_t, grad_t,
                                       dist, grad, direction_to_enemy_in_dead_end, collected_coins_all, logger)
+
+    # dangerous_tunnel_dict = get_dangerous_tunnels(field, others, bombs, dist)
+    # logger.info("dangerous tunnels:")
+    # logger.info(dangerous_tunnel_dict)
 
     # logger.info("In danger: " + str(in_danger))
     # logger.info(danger_map)
@@ -296,12 +284,10 @@
     features.append(direction_to_enemy_in_dead_end[4])  # 27 whether it can bomb trap the enemy
     features.append(int(is_next_to_enemy(ax, ay, others)))  # 28
     features.extend(neighboring_explosions_or_coins(ax, ay, danger_map, coins))  # 29-33
-    features.extend(nearest_coin_dist(dist, coins, grad))  # 34-37  # todo: nearest 2 coins
+    features.extend(nearest_coin_dist(dist, coins, grad))  # 34-37
     features.extend(get_enemies_relative_positions(ax, ay, others))  # 38-49
-    features.extend([0.1 * ax, 0.1 * ay])  # 50-51  Idea: learn to avoid dwelling at the borders and the corners
-    features.extend(direction_to_enemy_in_dead_end[:4])
-    features.extend(second_nearest_coin_dist(dist, coins, grad))
-    # relative bomb positions?
+    features.extend(
+        [0.1 * ax, 0.1 * ay])  # 50-51  Idea: learn to avoid dwelling at the borders and especially the corners
     # features.extend(neighboring_crate_count(ax, ay, field))
     # features.extend(do_not_get_surrounded(others, ax, ay, radius=5))
 
@@ -309,6 +295,7 @@
 
 
 def manhattan_distance(a, b):
+    # todo: replace each part in the code where this is calculated with this
     """
     :param a: Position (x, y)
     :param b: "
@@ -386,6 +373,17 @@
 
     if len(others):
         logger.info("Current goal: enemy")
+        # If is at border of map, suggest direction away from border, because it is easy to be killed there
+        if ax < 3 or ax > 14 or ay < 3 or ay > 14:
+            logger.info("Current goal: move away from border")
+            direction_to_center = direction_to_object((8, 8), grad)
+            direction_one_hot = [
+                int(direction_to_center == dRIGHT),
+                int(direction_to_center == dDOWN),
+                int(direction_to_center == dLEFT),
+                int(direction_to_center == dUP)
+            ]
+            return direction_one_hot
         return get_k_nearest_objects(dist, others, grad)
 
     # might as well blow up the last empty crates
@@ -442,30 +440,6 @@
     return features
 
 
-def second_nearest_coin_dist(dist, coins, grad):
-    """
-    :returns the direction to the nearest coin as one-hot scaled by the sqrt of its distance.
-    """
-
-    if not len(coins) > 1:  # do not waste time when there are no objects
-        return [0, 0, 0, 0]
-
-    nearest = nearest_objects(dist, coins, 2)[1]
-    features = []
-
-    direction = direction_to_object(nearest, grad)
-    distance = np.sqrt(dist[nearest])
-
-    direction_one_hot = [
-        int(direction == dRIGHT) * distance,
-        int(direction == dDOWN) * distance,
-        int(direction == dLEFT) * distance,
-        int(direction == dUP) * distance,
-    ]
-    features.extend(direction_one_hot)
-    return features
-
-
 def k_nearest_crates_feature(field, dist, crates, grad, k=1):
     """
     :returns the direction to the nearest crate as one-hot.
@@ -533,17 +507,17 @@
     return dist, grad, crates
 
 
-def get_distance_map_with_temporaries(ax, ay, field, others, bombs):
+def get_distance_map_with_temporaries(ax, ay, arena, others, bombs):
     """
     :returns distance to every position and corresponding gradient calculated with Dijkstra
     This one additionally considers temporary objects (enemies and bombs).
     """
-    field = np.copy(field)  # avoid accidentally changing the original
-    dist = np.full_like(field, INF)
-    grad = np.full_like(field, dNONE)
-    scanned = np.full_like(field, False)
-
-    crates = np.full_like(field, INF)
+    arena = np.copy(arena)  # avoid accidentally changing the original
+    dist = np.full_like(arena, INF)
+    grad = np.full_like(arena, dNONE)
+    scanned = np.full_like(arena, False)
+
+    crates = np.full_like(arena, INF)
 
     dist[ax, ay] = 0
     crates[ax, ay] = 0
@@ -552,10 +526,10 @@
     heapify(pq)
 
     for o in others:
-        field[o] = 1
+        arena[o] = 1
 
     for b in bombs:
-        field[b] = 1
+        arena[b] = 1
 
     while pq:
         d, (x, y) = heappop(pq)
@@ -565,13 +539,12 @@
         scanned[x, y] = True
 
         for dx, dy in [(-1, 0), (1, 0), (0, -1), (0, 1)]:
-            if field[x + dx, y + dy] == 0:  # changed != 1 to == 0 so that crates block the way too
+            if arena[x + dx, y + dy] == 0:  # changed != 1 to == 0 so that crates block the way too
                 # relax node
                 if d + 1 < dist[x + dx, y + dy]:
                     dist[x + dx, y + dy] = d + 1
                     grad[x + dx, y + dy] = -dx - 2 * dy
-
-                    crates[x + dx, y + dy] = crates[x, y] + field[x + dx, y + dy]
+                    crates[x + dx, y + dy] = crates[x, y] + arena[x + dx, y + dy]
                     heappush(pq, (d + 1, (x + dx, y + dy)))
 
     return dist, grad, crates
@@ -730,7 +703,6 @@
 
 
 def neighboring_crate_count(ax, ay, field):
-    # not used so far
     """
     Reachable crates for the surrounding positions
     """
@@ -744,9 +716,9 @@
     return neigh
 
 
-def path_can_be_blocked_by_enemy(ax, ay, dist_agent, safe_positions, others, field, predict=False):
-    """
-    For every enemy, use get_distance_map(ax, ay, field) to get their distance map
+def path_can_be_blocked_by_enemy(dist_agent, safe_positions, others, field, predict=False):
+    """
+    For every enemy, use get_distance_map(ax, ay, arena) to get their distance map
     and then check for every one of the safe tiles whether dist_enemy[tile] > dist_agent[tile]
     and only return those that fulfill this.
     """
@@ -755,11 +727,7 @@
     for o in others:
         if dist_agent[o] < 10:
             ex, ey = o
-            # Add own position as temporary object, so that if the agent is directly next to an enemy,
-            # the distance of the enemy to the other tiles next to the agent is not two, which would
-            # prevent the agent from dropping a bomb since with dist_enemy_to_safe -= 1 the enemy would
-            # have the same distance to those tiles
-            dist_enemy, _, _ = get_distance_map_with_temporaries(ex, ey, field, [(ax, ay)], [])
+            dist_enemy, _, _ = get_distance_map(ex, ey, field)
 
             for i, safe_pos in enumerate(safe_positions):
                 dist_agent_to_safe = dist_agent[safe_pos]
@@ -767,7 +735,7 @@
 
                 # If the enemy can reach the safe tile before or at the same time as the agent, it is not safe
                 if predict:
-                     dist_enemy_to_safe -= 1  # The enemy could move closer while our agent places a bomb
+                    dist_enemy_to_safe -= 1  # The enemy could move closer while our agent places a bomb
                 if dist_enemy_to_safe <= dist_agent_to_safe:
                     safe_mask[i] = False
 
@@ -775,7 +743,8 @@
 
 
 def get_nearest_safe_tile(ax, ay, danger_map, others, others_full, bombs, dist_t, grad_t, dist, in_danger, field,
-                          predict, logger, prev_distances=None, danger=False):
+                          predict,
+                          logger, danger=False):
     """Idea: when an agent finds itself in the explosion radius of a bomb, this should point the agent
     in the direction of the nearest safe tile, especially useful for avoiding placing a bomb and then
     walking in a dead end waiting for the bomb to blow up. Should also work for escaping enemy bombs.
@@ -786,12 +755,13 @@
     they could be reached by an enemy or are in the explosion zone of a bomb that has been dropped later
     than the current one. """
 
-    if prev_distances is None:
-        prev_distances = [15, 15, 15, 15]
     if not in_danger:  # Not in explosion radius
         return [0, 0, 0, 0]
 
+    logger.info("Danger: " + str(danger))
+
     distances = [15, 15, 15, 15]  # Default to 15 if no safe tile is found in a direction
+    directions = [(-1, 0), (1, 0), (0, -1), (0, 1)]
     all_safe_tiles = []
     nearest_safe_tiles = [None, None, None, None]
     radius = 4  # Limit the search to a radius of 4 tiles around the agent
@@ -812,19 +782,13 @@
         b000#
         0###
         """
-        directions = [(-1, 0), (1, 0), (0, -1), (0, 1)]
         dx, dy = x - ax, y - ay
 
         if (dx, dy) not in directions:
             return False
-
-        orth = []  # the two tiles on orthogonal lines to the direction to (x,y)
         for d in directions:
-            # Check if the direction should be considered valid
-            if (dx+d[0], dy+d[1]) != (0, 0) and (dx, dy) != d:
-                orth.append(d)
-
-        assert(len(orth) == 2), "xy: " + str(x) + " " + str(y) + " Orth: " + str(orth) + "dx, dy: " + str(dx) + " " + str(dy)
+            if (dx, dy) + d == (0, 0) or (dx, dy) == d:
+                directions.remove(d)
 
         dead_end = False
         dead_end_length = 0
@@ -841,9 +805,9 @@
                 # dead end long enough to escape into
                 return False
 
-        for o in orth:  # check whether the dead end has a bend
+        for d in directions:  # check whether the dead end has a bend
             for i in range(1, dead_end_length + 1):
-                if dead_end_map_without_bombs[o[0] + i * dx, o[1] + i * dy] == 1:  # has a bend
+                if dead_end_map_without_bombs[d[0] + i * dx, d[1] + i * dy] == 1:  # has a bend
                     dead_end = False
 
         return dead_end
@@ -868,7 +832,7 @@
 
     if not danger:
         # remove tiles that could be reached by an enemy
-        all_safe_tiles = path_can_be_blocked_by_enemy(ax, ay, dist, all_safe_tiles, others, field, predict)
+        all_safe_tiles = path_can_be_blocked_by_enemy(dist, all_safe_tiles, others, field, predict)
 
     for safe_tile in all_safe_tiles:
         # enter the distance to the tile in the correct direction
@@ -919,32 +883,19 @@
                     distances[i] = 15
                     break
 
-    logger.info("Nearest safe: " + str(distances) + " Current Danger: " + str(danger_map[ax, ay]))
+    logger.info("Nearest safe: " + str(distances))
 
     if all(d > 5 - danger_map[ax, ay] for d in distances) and not predict and not danger:
-        distances = get_nearest_safe_tile(ax, ay, danger_map, others, others_full, bombs, dist_t, grad_t, dist, in_danger,
-                                     field, predict, logger, prev_distances=distances, danger=True)
-        logger.info("Nearest safe tile function had to do second pass: " + str(distances))
-        return distances
-
-    if danger:
-        for i in range(4):
-            if prev_distances[i] == 15 and distances[i] < 5:
-                # Simulate setting this tile to 15
-                simulated_distances = distances.copy()
-                simulated_distances[i] = 15
-
-                # Check if all distances would become invalid
-                if not all(d > 5 - danger_map[ax, ay] for d in simulated_distances):
-                    distances[i] = 15
-
-    logger.info("After correcting: " + str(distances))
+        return get_nearest_safe_tile(ax, ay, danger_map, others, others_full, bombs, dist_t, grad_t, dist, in_danger,
+                                     field, predict,
+                                     logger, danger=True)
 
     return distances
 
 
 def function_of_immortality(self, game_state, danger_map, others, others_full, bombs, dist_t, grad_t, dist, grad,
-                            nearest_safe_t, dend_list, dead_end_map, can_drop_bomb_on_trapped, logger):
+                            nearest_safe_t,
+                            dend_list, dead_end_map, can_drop_bomb_on_trapped, logger):
     """
     Is it over-engineered? Perhaps.
     Was it worth it? Yes
@@ -1009,7 +960,8 @@
 
         # Predict the nearest safe tile if it laid a bomb
         future_nearest_safe = get_nearest_safe_tile(ax, ay, future_danger_map, others, others_full, bombs, dist_t,
-                                                    grad_t, dist, True, field, True, logger)
+                                                    grad_t, dist,
+                                                    True, field, True, logger)
         logger.info("Predicted future nearest safe if bomb: " + str(future_nearest_safe))
 
         # Distance map ignores enemies and bombs, so we manually have to check whether something blocks that direction
@@ -1020,12 +972,12 @@
         if all(x > 4 for x in future_nearest_safe):  # There would be no safe tile reachable if it dropped a bomb now
             disallowed[5] = 1  # Disallow placing a bomb
 
-    logger.info("Disallowed before dead end: " + str(disallowed))
-
-    dedend, is_on_tile_before = do_not_the_dead_end(ax, ay, dend_list, others, dist, grad, field, bombs)
+    # logger.info("Disallowed before dead end: " + str(disallowed))
+
+    dedend, is_on_tile_before = do_not_the_dead_end(ax, ay, dend_list, others, dist, grad)
     logger.info("Result of do not the dead end function: " + str(dedend))
     # Prevent it from entering dead end if dangerous, but allow it to enter dead end as a last resort
-    if not all(d or d_ded for d, d_ded in zip(disallowed[0:4], dedend)):
+    if not (disallowed[4] == 1 and all(d or d_ded for d, d_ded in zip(disallowed[0:4], dedend))):
         for i in range(4):
             if dedend[i]:
                 disallowed[i] = 1
@@ -1033,8 +985,6 @@
     if any(dedend) and not is_on_tile_before:  # Do not wait, except when already at the exit
         disallowed[4] = 1
         disallowed[5] = 1
-
-    logger.info("Disallowed3: " + str(disallowed))
 
     if not disallowed[5] and can_drop_bomb_on_trapped:
         disallowed[0:5] = [1] * 5
@@ -1045,7 +995,17 @@
         logger.info("Can drop bomb on trapped, but has no bomb, should wait")
         disallowed[0:4] = [1] * 4  # If it has no bomb, at least block the enemy in the dead end
 
-    logger.info("Disallowed4: " + str(disallowed))
+    logger.info("Disallowed3: " + str(disallowed))
+
+    # Try to prevent getting "in die Zange genommen".
+    # todo: remove this and instead append the result of the get_dangerous_tunnel_list function to the dend_list once it works
+    nearby_enemies = [other for other in others if dist_t[other[0], other[1]] <= 2]
+    if len(nearby_enemies) >= 2:
+        # Check if agent is trapped between two walls
+        walls_count = sum(1 for (dx, dy) in directions if field[dx, dy] == -1)
+        if walls_count >= 2:
+            disallowed[4] = 1  # Disallow wait
+            disallowed[5] = 1  # Disallow bomb
 
     if all(disallowed):  # Should only happen if the agent now dies certainly, or if there is an error in this function
         disallowed = [0] * 6
@@ -1056,10 +1016,6 @@
             disallowed[i] = 1
     if not bomb_available:
         disallowed[5] = 1
-
-    if (ax, ay) in bombs:
-        if not all(disallowed[:4]):
-            disallowed[4] = 1  # do not unnecessarily wait on a bomb
 
     # Forces agent to drop a bomb to become unstuck
     if is_repeating_positions(self) and disallowed[5] == 0:
@@ -1216,6 +1172,7 @@
 
 def get_direction_to_enemy_in_dead_end(self, ax, ay, dead_end_list, dist, grad, dead_map, logger):
     """
+    todo: even though it is in suggested direction, add this as separate feature and reward it heavily
     If there is the open end of a dead end containing an enemy closer to our agent than the manhattan distance of the
     enemy to the open end, return one-hot directions to the enemy.
     Also return whether the agent is less than four steps away
@@ -1239,7 +1196,8 @@
 
         # Check if the agent is closer to the open end than the enemy is
         agent_to_open_end_dist = dist[open_end[0], open_end[1]]
-        enemy_to_open_end_dist = manhattan_distance((ex, ey), open_end)
+        enemy_to_open_end_dist = abs(ex - open_end[0]) + abs(
+            ey - open_end[1])  # Manhattan distance (ignores curved dead ends)
 
         if agent_to_open_end_dist <= enemy_to_open_end_dist + 4:  # 4 because whatever
             logger.info("Found nearby enemy in dead end: " + str(enemy[0]))
@@ -1254,7 +1212,7 @@
 
             logger.info("Other enemy would get kill: " + str(other_enemy_would_get_kill))
             if other_enemy_would_get_kill:  # todo still gifts enemies free points -> forbid it completely somewhere
-                break
+                continue
             direction = direction_to_object((ex, ey), grad)
             if direction == dRIGHT:
                 one_hot_direction = [1, 0, 0, 0]
@@ -1267,7 +1225,7 @@
 
             # Check if the agent can trap the enemy with a bomb (agent is near the closed end)
             agent_to_closed_end_dist = dist[closed_end[0], closed_end[1]]
-            if 0 < agent_to_closed_end_dist <= 3 and dead_map[ax, ay] > 0 and \
+            if agent_to_closed_end_dist <= 3 and dead_map[ax, ay] > 0 and \
                     (closed_end[0] == ex == ax or closed_end[1] == ey == ay):  # it has to be a straight dead end
                 can_trap_enemy = 1
 
@@ -1278,7 +1236,7 @@
     return one_hot_direction
 
 
-def do_not_the_dead_end(ax, ay, dead_end_list, others, dist, grad, field, bombs):
+def do_not_the_dead_end(ax, ay, dead_end_list, others, dist, grad):
     """
     Do not enter a dead end if an enemy is nearby and not inside the same dead end.
     Also, leave the dead end immediately if otherwise an enemy could reach the exit faster than you.
@@ -1301,21 +1259,21 @@
     if (ax, ay) == current_dead_end['tile_before_open_end']:
         is_on_tile_before = True
 
-    nearby_enemies = [enemy for enemy in others if enemy not in current_dead_end['path']]
+    nearby_enemies = [other for other in others]  # If dist[other] < 10] does not work, but it is not essential
+    nearby_enemies = [enemy for enemy in nearby_enemies if enemy not in current_dead_end['path']]
 
     if not nearby_enemies:
         return one_hot_direction, True  # No enemies nearby, no need to worry about the dead end
 
     # Find the nearest enemy and check the condition
     nearest_enemy = min(nearby_enemies, key=lambda e: dist[e])  # Find the nearest enemy
-    # nearest_enemy_distance = dist[nearest_enemy]  # Distance to the nearest enemy
-    dist_enemy, _, _ = get_distance_map_with_temporaries(nearest_enemy[0], nearest_enemy[1], field, [], bombs)
+    nearest_enemy_distance = dist[nearest_enemy]  # Distance to the nearest enemy
+
     # Distance from agent to the 'tile_before_open_end'
     distance_to_exit = dist[current_dead_end['tile_before_open_end']]
-    distance_to_exit_enemy = dist_enemy[current_dead_end['tile_before_open_end']]
-
-    # If the agent cannot reach the exit in time
-    if distance_to_exit + 1 >= distance_to_exit_enemy:
+
+    # If the agent cannot reach the exit in time based on the condition
+    if 2 * distance_to_exit + 1 >= nearest_enemy_distance:
         # Use the direction_to_object to find the direction toward the exit
         direction = direction_to_object(current_dead_end['tile_before_open_end'], grad)
 
@@ -1329,7 +1287,7 @@
         elif direction == dUP:
             one_hot_direction = [1, 1, 1, 0]
 
-        if not any(one_hot_direction):  # Is already at tile before open end
+        if not any(one_hot_direction):  # is already at tile before open end
             directions = [(ax + 1, ay), (ax, ay + 1), (ax - 1, ay), (ax, ay - 1)]  # Right, Down, Left, Up
             for i, d in enumerate(directions):
                 if d == current_dead_end['open_end']:
@@ -1453,7 +1411,7 @@
     return [1 if i == best_direction_index else 0 for i in range(4)]
 
 
-def get_dangerous_tunnels(ax, ay, field, others, bombs, dist):
+def get_dangerous_tunnels(field, others, bombs, dist_agent):
     """
     todo get this to work
     Returns a tunnel map and adds tunnels of length 7 or less that can be blocked by enemies to the dead end list.
@@ -1471,77 +1429,72 @@
     """
     directions = [(1, 0), (0, 1), (-1, 0), (0, -1)]  # Right, Down, Left, Up
     tunnel_list = []
-    blocked_tunnel_map = np.zeros_like(field)
 
     def is_tunnel(x, y):
         """Check if the tile is part of a tunnel by counting its open neighbors."""
         open_neighbors = [(x + dx, y + dy) for dx, dy in directions if field[x + dx, y + dy] == 0]
         return len(open_neighbors) == 2  # A tunnel has exactly 2 open neighbors
 
-    def is_not_tunnel(x, y):
-        """Check if the tile is part of a tunnel by counting its open neighbors."""
-        open_neighbors = [(x + dx, y + dy) for dx, dy in directions if field[x + dx, y + dy] == 0]
-        return len(open_neighbors) > 2  # A tunnel has exactly 2 open neighbors
-
-    def trace_tunnel(end_tile, x, y):
+    def trace_tunnel(x, y):
         """Trace the full tunnel starting from a tile."""
         tunnel_path = [(x, y)]
         current_x, current_y = x, y
-        prev_x, prev_y = end_tile
+        prev_x, prev_y = -1, -1
+
+        print("current x y start:" + str(x) + "," + str(y))
 
         while True:
             open_neighbors = []
             for dx, dy in directions:
                 nx, ny = current_x + dx, current_y + dy
-                if (nx, ny) != (prev_x, prev_y) and field[nx, ny] == 0 and (nx, ny) not in bombs:
+                print("nx, ny:" + str(nx) + "," + str(ny))
+                print("prev x, prev y:" + str(prev_x) + "," + str(prev_y))
+                if (nx, ny) != (prev_x, prev_y) and field[nx, ny] == 0:
                     open_neighbors.append((nx, ny))
+
+            print("open nb: " + str(open_neighbors))
 
             if len(open_neighbors) == 1:
                 prev_x, prev_y = current_x, current_y
                 current_x, current_y = open_neighbors[0]
                 tunnel_path.append((current_x, current_y))
-            elif len(open_neighbors) == 0:  # Dead end, don't count as tunnel
-                return [], None
             else:
-                other_end = (current_x, current_y)
                 break
-        return tunnel_path, other_end
-
-    end_tiles = []
+        print("tunnel path: " + str(tunnel_path))
+
+        return tunnel_path
+
+    def get_tile_before_end(end_tile):
+        """Find the tile just outside the tunnel (before the end)."""
+        for dx, dy in directions:
+            nx, ny = end_tile[0] + dx, end_tile[1] + dy
+            if field[nx, ny] == 0 and sum(1 for ddx, ddy in directions if field[nx + ddx, ny + ddy] == 0) > 2:
+                return nx, ny
+        return None
+
     for x in range(1, 16):
         for y in range(1, 16):
-            if dist[x, y] < 8 and field[x, y] == 0 and is_tunnel(x, y):  # Reachable free tile and part of a tunnel
-                end_tile = None
-                for d in directions:
-                    if field[x + d[0], y + d[1]] == 0 and is_not_tunnel(x + d[0], y + d[1]):
-                        end_tile = (x+d[0], y+d[1])
-                if end_tile and end_tile not in end_tiles:
-                    end_tiles.append(end_tile)
-                    tunnel_path, other_end = trace_tunnel(end_tile, x, y)
-
-                    # Ensure the tunnel is of length <= 7
-                    if other_end and len(tunnel_path) <= 7:
-                        if dist[end_tile] < dist[other_end]:
-                            tile_before_open_end = end_tile
-                            tile_before_far_end = other_end
-                            open_end = tunnel_path[0]  # todo maybe 1
-                            far_end = tunnel_path[-1]
-                        else:
-                            tile_before_open_end = other_end
-                            tile_before_far_end = end_tile
-                            open_end = tunnel_path[-1]
-                            far_end = tunnel_path[0]
-
-                        tunnel_list.append({
-                            'closed_end': far_end,
-                            'open_end': open_end,
-                            'tile_before_open_end': tile_before_open_end,
-                            'tile_before_far_end': tile_before_far_end,
-                            'path': tunnel_path[:-1]
-                        })
-
-                        for px, py in tunnel_path[:-1]:
-                            blocked_tunnel_map[px, py] = 1
+            if field[x, y] == 0 and is_tunnel(x, y):  # Free tile and part of a tunnel
+                tunnel_path = trace_tunnel(x, y)
+
+                # Ensure the tunnel is of length <= 7
+                if len(tunnel_path) <= 7:
+                    open_end = tunnel_path[0]  # Open end of the tunnel
+                    far_end = tunnel_path[-1]  # Far end of the tunnel
+
+                    # Get the tile just outside the open and far ends
+                    tile_before_open_end = get_tile_before_end(open_end)
+                    tile_before_far_end = get_tile_before_end(far_end)
+
+                    if tile_before_open_end is None or tile_before_far_end is None:
+                        continue  # If no valid outside tile is found, skip this tunnel
+
+                    tunnel_list.append({
+                        'open_end': open_end,
+                        'tile_before_open_end': tile_before_open_end,  # Tile just outside the open end
+                        'tile_before_far_end': tile_before_far_end,  # Tile just outside the far end
+                        'path': tunnel_path
+                    })
 
     unique_tunnels = {}
     for tunnel in tunnel_list:
@@ -1552,30 +1505,20 @@
     tunnel_list = list(unique_tunnels.values())
 
     blocked_tunnels = []
-    for o in others:
-        if dist[o] < 10:
-            ex, ey = o
-            dist_enemy, _, _ = get_distance_map_with_temporaries(ex, ey, field, [(ax, ay)], [])
-
-            for tunnel in tunnel_list:
-                tile_before_far_end = tunnel['tile_before_far_end']
-
-                dist_agent_to_safe = dist[tile_before_far_end]  # Distance from agent to the tile before the far end
-                dist_enemy_to_safe = dist_enemy[tile_before_far_end]  # Distance from enemy
-
-                # If the enemy can reach the tile before or at the same time as the agent, consider it a dead end
-
-                if dist_enemy_to_safe > dist_agent_to_safe:
-                    blocked_tunnels.append({
-                        'closed_end': tunnel['closed_end'],
-                        'open_end': tunnel['open_end'],
-                        'tile_before_open_end': tunnel['tile_before_open_end'],
-                        'enemy': None,
-                        'path': tunnel['path']
-                    })
+    for tunnel in tunnel_list:
+        tile_before_far_end = tunnel['tile_before_far_end']
+
+        # Check if this tunnel can be blocked by enemies
+        if path_can_be_blocked_by_enemy(dist_agent, [tile_before_far_end], others, field):
+            blocked_tunnels.append({
+                'closed_end': tunnel['path'][0],
+                'open_end': tunnel['open_end'],
+                'tile_before_open_end': tunnel['tile_before_open_end'],
+                'path': tunnel['path']
+            })
 
     # Return only the full tunnels that can be blocked
-    return blocked_tunnels, blocked_tunnel_map
+    return blocked_tunnels
 
 
 # todo:
@@ -1592,6 +1535,8 @@
 Immortality:
 Improving function of immortality makes no sense anymore (except for in die Zange genommen problem), simply add features 
 such that the agent can learn to avoid death even better
+dies because waits instead of going to safe tile, then safe tile not safe anymore -> punish waiting in expl
+
 
 How to make the agent better aside from that:
 
