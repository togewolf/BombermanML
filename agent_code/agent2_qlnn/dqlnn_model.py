--- conflicted
+++ resolved
@@ -14,7 +14,7 @@
 from sympy import false
 
 class DeepQNetwork(nn.Module):
-    def __init__(self, lr, input_dims, l1_dims, l2_dims, l3_dims, l4_dims, dropout_rate=0.1):
+    def __init__(self, lr, input_dims, l1_dims, l2_dims, l3_dims, l4_dims, dropout_rate=0.3):
         super(DeepQNetwork, self).__init__()
         # torch.autograd.set_detect_anomaly(True)  # remove when it works
         self.input_dims = input_dims
@@ -77,13 +77,8 @@
         self.mem_size = max_mem_size
         self.batch_size = batch_size
 
-<<<<<<< HEAD
-        self.Q_eval = DeepQNetwork(self.lr, input_dims=input_dims, l1_dims=64, l2_dims=64,
-                                   l3_dims=64, l4_dims=64)  # experiment here
-=======
         self.Q_eval = DeepQNetwork(self.lr, input_dims=input_dims, l1_dims=8, l2_dims=10,
                                    l3_dims=8, l4_dims=8)  # experiment here
->>>>>>> 2a4cfed2
 
         self.state_memory = np.zeros((self.mem_size, input_dims), dtype=np.float32)
         self.new_state_memory = np.zeros((self.mem_size, input_dims), dtype=np.float32)
@@ -133,7 +128,7 @@
             action = torch.argmax(actions).item()
 
             # action_probabilities = actions.clone().detach().softmax(dim=1).squeeze()
-            # action = torch.multinomial(torch.sigmoid_(actions), 1).item()
+            # action = torch.multinomial(action_probabilities, 1).item()
 
         else:
             p = [.20, .20, .20, .20, .10, .10]
